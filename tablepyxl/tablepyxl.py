--- conflicted
+++ resolved
@@ -22,27 +22,17 @@
     initial_column = column
     for table_row in elem.rows:
         for table_cell in table_row.cells:
-<<<<<<< HEAD
-            cell = worksheet.cell(row=row, column=column)
-            cell.value = table_cell.element.get_text(separator="\n", strip=True)
-            cell.style = table_cell.style()
-            cell_type = CELL_TYPES & set(table_cell.element.get('class', []))
-            if cell_type:
-                cell.data_type = getattr(cell, cell_type.pop())
-            if worksheet.column_dimensions.values()[column - 1].width < len(cell.value):
-                worksheet.column_dimensions.values()[column - 1].width = len(cell.value)
-=======
             cell = worksheet.cell(row=row, column=column, value=table_cell.value)
             style = table_cell.style()
             cell.font = style.font
             cell.alignment = style.alignment
             cell.number_format = style.number_format
             cell.fill = style.fill
-            if table_cell.data_type:
-                cell.data_type = table_cell.data_type
-            if worksheet.column_dimensions.values()[column-1].width < len(cell.value):
-                worksheet.column_dimensions.values()[column-1].width = len(cell.value)
->>>>>>> ae77da7b
+            cell_type = CELL_TYPES & set(table_cell.element.get('class', []))
+            if cell_type:
+                cell.data_type = getattr(cell, cell_type.pop())
+            if worksheet.column_dimensions.values()[column - 1].width < len(cell.value):
+                worksheet.column_dimensions.values()[column - 1].width = len(cell.value)
             column += 1
         row += 1
         column = initial_column
