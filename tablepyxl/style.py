# This is where we handle translating css styles into openpyxl styles
# and cascading those from parent to child in the dom.

from openpyxl.cell import Cell
from openpyxl.styles import Font, Alignment, PatternFill, NamedStyle, Border, Side, Color
from openpyxl.styles.fills import FILL_SOLID
from openpyxl.styles.numbers import FORMAT_CURRENCY_USD_SIMPLE
from openpyxl.styles.colors import BLACK

FORMAT_DATE_MMDDYYYY = 'mm/dd/yyyy'


def colormap(color):
    """
    Convenience for looking up known colors
    """
    cmap = {'black': BLACK}
    return cmap.get(color, color)


def style_string_to_dict(style):
    """
    Convert css style string to a python dictionary
    """
    def clean_split(string, delim):
        return (s.strip() for s in string.split(delim))
    styles = [clean_split(s, ":") for s in style.split(";") if ":" in s]
    return dict(styles)


def get_side(style, name):
    return {'border_style': style.get('border-{}-style'.format(name)),
            'color': colormap(style.get('border-{}-color'.format(name)))}

known_styles = {}


def style_dict_to_named_style(style_dict, number_format=None):
    """
    Change css style (stored in a python dictionary) to openpyxl NamedStyle
    """

    style_and_format_string = str({
        'style_dict': style_dict,
        'parent': style_dict.parent,
        'number_format': number_format,
    })

    if style_and_format_string not in known_styles:
        # Font
        font = Font(bold=style_dict.get('font-weight') == 'bold',
                    color=style_dict.get_color('color', None),
                    size=style_dict.get('font-size'))

        # Alignment
        alignment = Alignment(horizontal=style_dict.get('text-align', 'general'),
                              vertical=style_dict.get('vertical-align'),
                              wrap_text=style_dict.get('white-space', 'nowrap') == 'normal')

        # Fill
        bg_color = style_dict.get_color('background-color')
        fg_color = style_dict.get_color('foreground-color', Color())
        fill_type = style_dict.get('fill-type')
        if bg_color:
            fill = PatternFill(fill_type=fill_type or FILL_SOLID,
                               start_color=bg_color,
                               end_color=fg_color)
        else:
            fill = PatternFill()

        # Border
        border = Border(left=Side(**get_side(style_dict, 'left')),
                        right=Side(**get_side(style_dict, 'right')),
                        top=Side(**get_side(style_dict, 'top')),
                        bottom=Side(**get_side(style_dict, 'bottom')),
                        diagonal=Side(**get_side(style_dict, 'diagonal')),
                        diagonal_direction=None,
                        outline=Side(**get_side(style_dict, 'outline')),
                        vertical=None,
                        horizontal=None)

        name = 'Style {}'.format(len(known_styles) + 1)

        pyxl_style = NamedStyle(name=name, font=font, fill=fill, alignment=alignment, border=border,
                                number_format=number_format)

        known_styles[style_and_format_string] = pyxl_style

    return known_styles[style_and_format_string]


class StyleDict(dict):
    """
    It's like a dictionary, but it looks for items in the parent dictionary
    """
    def __init__(self, *args, **kwargs):
        self.parent = kwargs.pop('parent', None)
        super(StyleDict, self).__init__(*args, **kwargs)

    def __getitem__(self, item):
        if item in self:
            return super(StyleDict, self).__getitem__(item)
        elif self.parent:
            return self.parent[item]
        else:
            raise KeyError('{} not found'.format(item))

    def __hash__(self):
        return hash(tuple([(k, self.get(k)) for k in self._keys()]))

    # Yielding the keys avoids creating unnecessary data structures
    # and happily works with both python2 and python3 where the
    # .keys() method is a dictionary_view in python3 and a list in python2.
    def _keys(self):
        yielded = set()
        for k in self.keys():
            yielded.add(k)
            yield k
        if self.parent:
            for k in self.parent._keys():
                if k not in yielded:
                    yielded.add(k)
                    yield k

    def get(self, k, d=None):
        try:
            return self[k]
        except KeyError:
            return d

    def get_color(self, k, d=None):
        """
        Strip leading # off colors if necessary
        """
        color = self.get(k, d)
        if hasattr(color, 'startswith') and color.startswith('#'):
            color = color[1:]
            if len(color) == 3:  # Premailers reduces colors like #00ff00 to #0f0, openpyxl doesn't like that
                color = ''.join(2 * c for c in color)
        return color


class Element(object):
    """
    Our base class for representing an html element along with a cascading style.
    The element is created along with a parent so that the StyleDict that we store
    can point to the parent's StyleDict.
    """
    def __init__(self, element, parent=None):
        self.element = element
        self.number_format = None
        parent_style = parent.style_dict if parent else None
        self.style_dict = StyleDict(style_string_to_dict(element.get('style', '')), parent=parent_style)
        self._style_cache = None

    def style(self):
        """
        Turn the css styles for this element into an openpyxl NamedStyle.
        """
        if not self._style_cache:
            self._style_cache = style_dict_to_named_style(self.style_dict, number_format=self.number_format)
        return self._style_cache

    def get_dimension(self, dimension_key):
        """
        Extracts the dimension from the style dict of the Element and returns it as a float.
        """
        dimension = self.style_dict.get(dimension_key)
        if dimension:
            if dimension[-2:] in ['px', 'em', 'pt', 'in', 'cm']:
                dimension = dimension[:-2]
            dimension = float(dimension)
        return dimension


class Table(Element):
    """
    The concrete implementations of Elements are semantically named for the types of elements we are interested in.
    This defines a very concrete tree structure for html tables that we expect to deal with. I prefer this compared to
    allowing Element to have an arbitrary number of children and dealing with an abstract element tree.

    """
    def __init__(self, table):
        """
        takes an html table object (from lxml)
        """
        super(Table, self).__init__(table)
<<<<<<< HEAD
        table_head = table.find('thead')
        self.head = TableHead(table_head, parent=self) if table_head is not None else None
        table_body = table.find('tbody')
        self.body = TableBody(table_body if table_body is not None else table, parent=self)
=======
        self.head = TableHead(table.find('thead'), parent=self) if table.find('thead') else None
        self.body = TableBody(table.find('tbody') or table, parent=self)
>>>>>>> 9e203782


class TableHead(Element):
    """
    This class maps to the `<th>` element of the html table.
    """
    def __init__(self, head, parent=None):
        super(TableHead, self).__init__(head, parent=parent)
        self.rows = [TableRow(tr, parent=self) for tr in head.findall('tr')]


class TableBody(Element):
    """
    This class maps to the `<tbody>` element of the html table.
    """
    def __init__(self, body, parent=None):
        super(TableBody, self).__init__(body, parent=parent)
        self.rows = [TableRow(tr, parent=self) for tr in body.findall('tr')]


class TableRow(Element):
    """
    This class maps to the `<tr>` element of the html table.
    """
    def __init__(self, tr, parent=None):
        super(TableRow, self).__init__(tr, parent=parent)
        self.cells = [TableCell(cell, parent=self) for cell in tr.findall('th') + tr.findall('td')]


def element_to_string(el):
    return _element_to_string(el).strip()


def _element_to_string(el):
    string = ''

    for x in el.iterchildren():
        string += '\n' + _element_to_string(x)

    text = el.text.strip() if el.text else ''
    tail = el.tail.strip() if el.tail else ''

    return text + string + '\n' + tail


class TableCell(Element):
    """
    This class maps to the `<td>` element of the html table.
    """
    CELL_TYPES = {'TYPE_STRING', 'TYPE_FORMULA', 'TYPE_NUMERIC', 'TYPE_BOOL', 'TYPE_CURRENCY',
                  'TYPE_NULL', 'TYPE_INLINE', 'TYPE_ERROR', 'TYPE_FORMULA_CACHE_STRING', 'TYPE_INTEGER'}

    def __init__(self, cell, parent=None):
        super(TableCell, self).__init__(cell, parent=parent)
        self.value = element_to_string(cell)
        self.number_format = self.get_number_format()

    def data_type(self):
        cell_types = self.CELL_TYPES & set(self.element.get('class', '').split())
        if cell_types:
            if 'TYPE_FORMULA' in cell_types:
                # Make sure TYPE_FORMULA takes precedence over the other classes in the set.
                cell_type = 'TYPE_FORMULA'
            elif 'TYPE_CURRENCY' in cell_types or 'TYPE_INTEGER' in cell_types:
                cell_type = 'TYPE_NUMERIC'
            else:
                cell_type = cell_types.pop()
        else:
            cell_type = 'TYPE_STRING'
        return getattr(Cell, cell_type)

    def get_number_format(self):
        if 'TYPE_CURRENCY' in self.element.get('class', '').split():
            return FORMAT_CURRENCY_USD_SIMPLE
        if 'TYPE_INTEGER' in self.element.get('class', '').split():
            return '#,##0'
        if 'TYPE_DATE' in self.element.get('class', '').split():
            return FORMAT_DATE_MMDDYYYY
        if self.data_type() == Cell.TYPE_NUMERIC:
            try:
                int(self.value)
            except ValueError:
                return '#,##0.##'
            else:
                return '#,##0'

    def format(self, cell):
        cell.style = self.style()
        data_type = self.data_type()
        if data_type:
            cell.data_type = data_type<|MERGE_RESOLUTION|>--- conflicted
+++ resolved
@@ -185,15 +185,10 @@
         takes an html table object (from lxml)
         """
         super(Table, self).__init__(table)
-<<<<<<< HEAD
         table_head = table.find('thead')
         self.head = TableHead(table_head, parent=self) if table_head is not None else None
         table_body = table.find('tbody')
         self.body = TableBody(table_body if table_body is not None else table, parent=self)
-=======
-        self.head = TableHead(table.find('thead'), parent=self) if table.find('thead') else None
-        self.body = TableBody(table.find('tbody') or table, parent=self)
->>>>>>> 9e203782
 
 
 class TableHead(Element):
